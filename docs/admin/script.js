const API_URL = "https://chat-cp1p.onrender.com";
let authToken = null;
let statsInterval = null;
let selectedDuration = 0;
let currentKickUsername = null;

window.addEventListener('DOMContentLoaded', () => {
  authToken = sessionStorage.getItem('adminToken');
  if (authToken) {
    verifyAuth();
  }

  document.getElementById('login-pwd').addEventListener('keydown', (e) => {
    if (e.key === 'Enter') {
      login();
    }
  });

  document.getElementById('broadcast-msg').addEventListener('keydown', (e) => {
    if (e.key === 'Enter') {
      broadcastMessage();
    }
  });

  document.getElementById('custom-seconds').addEventListener('input', (e) => {
    const value = parseInt(e.target.value, 10);
    if (!isNaN(value) && value >= 0) {
      selectedDuration = value;
      document.querySelectorAll('.duration-btn').forEach(btn => {
        btn.classList.remove('active');
      });
    }
  });

  document.getElementById('kick-modal').addEventListener('click', (e) => {
    if (e.target.id === 'kick-modal') {
      closeKickModal();
    }
  });
});

async function login() {
  const pwd = document.getElementById('login-pwd').value;
  const errorDiv = document.getElementById('login-error');

  if (!pwd) {
    errorDiv.textContent = 'Please enter password';
    errorDiv.classList.add('show');
    return;
  }

  try {
    const res = await fetch(API_URL + '/api/admin/login', {
      method: 'POST',
      headers: { 'Content-Type': 'application/json' },
      body: JSON.stringify({ password: pwd })
    });
    const data = await res.json();

    if (data.success) {
      authToken = data.token;
      sessionStorage.setItem('adminToken', authToken);
      showAdminPanel();
    } else {
      errorDiv.textContent = 'Invalid password';
      errorDiv.classList.add('show');
      document.getElementById('login-pwd').value = '';
    }
  } catch (err) {
    let errorMsg = 'Connection error';
    if (err && err.message) {
      errorMsg += ': ' + err.message;
    }
    if (err && err.name) {
      errorMsg += ' (' + err.name + ')';
    }
    errorDiv.textContent = errorMsg;
    errorDiv.classList.add('show');
    console.error('Login error:', err);
  }
// Fin de funciones kick modal

async function verifyAuth() {
  try {
    const res = await fetch(API_URL + '/api/admin/verify', {
      headers: { 'Authorization': `Bearer ${authToken}` }
    });
    const data = await res.json();

    if (data.valid) {
      showAdminPanel();
    } else {
      logout();
    }
  } catch (err) {
    logout();
  }
}

function showAdminPanel() {
  document.getElementById('login-screen').classList.add('hidden');
  document.getElementById('admin-panel').classList.remove('hidden');
  fetchStats();
  statsInterval = setInterval(fetchStats, 3000);
}

function logout() {
  authToken = null;
  sessionStorage.removeItem('adminToken');
  if (statsInterval) {
    clearInterval(statsInterval);
  }
  document.getElementById('login-screen').classList.remove('hidden');
  document.getElementById('admin-panel').classList.add('hidden');
  document.getElementById('login-pwd').value = '';
}

function showResult(msg, isError = false) {
  const resultDiv = document.getElementById('action-result');
  resultDiv.textContent = msg;
  resultDiv.className = isError ? 'error show' : 'success show';
  setTimeout(() => {
    resultDiv.classList.remove('show');
  }, 3000);
}

async function fetchStats() {
  try {
    const res = await fetch(API_URL + '/api/admin/stats', {
      headers: { 'Authorization': `Bearer ${authToken}` }
    });

    if (res.status === 401) {
      logout();
      return;
    }

    const data = await res.json();
    
    document.getElementById('user-count').textContent = data.userCount;
    document.getElementById('message-count').textContent = data.messageCount;
    
    const uptimeMinutes = Math.floor(data.uptime / 60000);
    const uptimeHours = Math.floor(uptimeMinutes / 60);
    if (uptimeHours > 0) {
      document.getElementById('uptime').textContent = uptimeHours + 'h ' + (uptimeMinutes % 60) + 'm';
    } else {
      document.getElementById('uptime').textContent = uptimeMinutes + 'm';
    }

    const userList = document.getElementById('user-list');
    if (data.users.length === 0) {
      userList.innerHTML = '<div class="loading">No active users</div>';
    } else {
      userList.innerHTML = data.users.map(user => `
        <div class="user-item">
          <div class="user-info">
            <span class="username">${escapeHtml(user.username)}</span>
            <span class="device-id">${escapeHtml(user.deviceId)}</span>
            <span class="status">${user.terminalMode ? 'Terminal' : 'Web'}</span>
          </div>
          <button onclick="openKickModal('${escapeHtml(user.username)}')">
            <i class="fas fa-user-times"></i> Kick
          </button>
        </div>
      `).join('');
    }

<<<<<<< HEAD
=======
    // Render banned users
    const bannedList = document.getElementById('banned-list');
    if (!data.bannedUsers || data.bannedUsers.length === 0) {
      bannedList.innerHTML = '<p style="color: #888;">No banned users</p>';
    } else {
      bannedList.innerHTML = data.bannedUsers.map(banned => {
        const minutes = Math.floor(banned.remainingSeconds / 60);
        const seconds = banned.remainingSeconds % 60;
        const timeStr = minutes > 0 ? `${minutes}m ${seconds}s` : `${seconds}s`;
        return `
        <div class="user-item">
          <div class="user-info">
            <span class="username">${escapeHtml(banned.username)}</span>
            <span class="device-id">${escapeHtml(banned.deviceId)}</span>
            <span class="status" style="color: #e74c3c;">Banned (${timeStr})</span>
          </div>
          <button onclick="unbanUser('${escapeHtml(banned.username)}')" style="background: #27ae60;">Unban</button>
        </div>
      `;
      }).join('');
    }

    // Render messages
>>>>>>> 47e1b838
    const msgList = document.getElementById('message-list');
    if (data.messages.length === 0) {
      msgList.innerHTML = '<div class="loading">No messages yet</div>';
    } else {
      msgList.innerHTML = data.messages.slice(-20).reverse().map(msg => {
        const time = new Date(msg.timestamp).toLocaleTimeString();
        return `<div>${time} - ${escapeHtml(msg.msg)}</div>`;
      }).join('');
    }

  } catch (err) {
    console.error('Failed to fetch stats:', err);
  }
}

function escapeHtml(text) {
  const div = document.createElement('div');
  div.textContent = text;
  return div.innerHTML;
}

<<<<<<< HEAD
function openKickModal(username) {
  currentKickUsername = username;
  selectedDuration = 0;
  
  document.getElementById('kick-username').textContent = username;
  document.getElementById('custom-seconds').value = '';
  
  document.querySelectorAll('.duration-btn').forEach(btn => {
    btn.classList.remove('active');
    if (parseInt(btn.dataset.seconds) === 0) {
      btn.classList.add('active');
    }
  });
  
  document.getElementById('kick-modal').classList.add('show');
}

function closeKickModal() {
  document.getElementById('kick-modal').classList.remove('show');
  currentKickUsername = null;
  selectedDuration = 0;
}

function selectDuration(seconds) {
  selectedDuration = seconds;
  document.getElementById('custom-seconds').value = '';
  
  document.querySelectorAll('.duration-btn').forEach(btn => {
    btn.classList.remove('active');
    if (parseInt(btn.dataset.seconds) === seconds) {
      btn.classList.add('active');
    }
  });
}

async function confirmKick() {
  if (!currentKickUsername) return;
  
  const customSeconds = document.getElementById('custom-seconds').value;
  const banDuration = customSeconds ? parseInt(customSeconds, 10) : selectedDuration;
  
  if (isNaN(banDuration) || banDuration < 0) {
    showResult('Invalid duration', true);
    return;
  }
  
  closeKickModal();
  await kickUser(currentKickUsername, banDuration);
=======
function kickUserPrompt(username) {
  // Mostrar modal visual, no prompt nativo
  document.getElementById('kick-modal').classList.remove('hidden');
  document.getElementById('kick-username').textContent = username;
  window._kickTarget = username;
}

window.kickUserWithTime = function(seconds) {
  const username = window._kickTarget;
  if (!username) return;
  kickUser(username, seconds);
  closeKickModal();
}

window.kickUserCustomTime = function() {
  const username = window._kickTarget;
  if (!username) return;
  const customSeconds = parseInt(document.getElementById('kick-custom-seconds').value, 10);
  if (isNaN(customSeconds) || customSeconds < 0) {
    showResult('Tiempo inválido', true);
    return;
  }
  kickUser(username, customSeconds);
  closeKickModal();
}

window.closeKickModal = function() {
  document.getElementById('kick-modal').classList.add('hidden');
  window._kickTarget = null;
  document.getElementById('kick-custom-seconds').value = '';
}
>>>>>>> 47e1b838
}

async function kickUser(username, seconds = 0) {
  try {
    const res = await fetch(API_URL + '/api/admin/kick', {
      method: 'POST',
      headers: { 
        'Content-Type': 'application/json',
        'Authorization': `Bearer ${authToken}`
      },
      body: JSON.stringify({ username, seconds })
    });

    if (res.status === 401) {
      logout();
      return;
    }

    const data = await res.json();
    
    if (data.success) {
      if (seconds > 0) {
        const minutes = Math.floor(seconds / 60);
        const timeStr = minutes > 0 ? `${minutes} minute${minutes > 1 ? 's' : ''}` : `${seconds} second${seconds > 1 ? 's' : ''}`;
        showResult(`✓ Kicked ${username} for ${timeStr}`);
      } else {
        showResult(`✓ Kicked ${username}`);
      }
      fetchStats();
    } else {
      showResult(data.error || 'Failed to kick user', true);
    }
  } catch (err) {
    showResult('Request failed', true);
  }
}

async function clearAllUsers() {
  if (!confirm('⚠️ Are you sure you want to kick ALL users?')) return;

  try {
    const res = await fetch(API_URL + '/api/admin/kick-all', {
      method: 'POST',
      headers: { 'Authorization': `Bearer ${authToken}` }
    });

    if (res.status === 401) {
      logout();
      return;
    }

    const data = await res.json();
    
    if (data.success) {
      showResult(`✓ Kicked ${data.count} user${data.count > 1 ? 's' : ''}`);
      fetchStats();
    } else {
      showResult(data.error || 'Failed', true);
    }
  } catch (err) {
    showResult('Request failed', true);
  }
}

async function clearHistory() {
  if (!confirm('⚠️ Are you sure you want to clear chat history?')) return;

  try {
    const res = await fetch(API_URL + '/api/admin/clear-history', {
      method: 'POST',
      headers: { 'Authorization': `Bearer ${authToken}` }
    });

    if (res.status === 401) {
      logout();
      return;
    }

    const data = await res.json();
    
    if (data.success) {
      showResult('✓ Chat history cleared');
      fetchStats();
    } else {
      showResult(data.error || 'Failed', true);
    }
  } catch (err) {
    showResult('Request failed', true);
  }
}

async function broadcastMessage() {
  const msg = document.getElementById('broadcast-msg').value.trim();
  
  if (!msg) {
    showResult('Enter a message', true);
    return;
  }

  try {
    const res = await fetch(API_URL + '/api/admin/broadcast', {
      method: 'POST',
      headers: { 
        'Content-Type': 'application/json',
        'Authorization': `Bearer ${authToken}`
      },
      body: JSON.stringify({ message: msg })
    });

    if (res.status === 401) {
      logout();
      return;
    }

    const data = await res.json();
    
    if (data.success) {
      showResult('✓ Broadcast sent');
      document.getElementById('broadcast-msg').value = '';
      fetchStats();
    } else {
      showResult(data.error || 'Failed', true);
    }
  } catch (err) {
    showResult('Request failed', true);
  }
}

async function unbanUser(username) {
  if (!confirm(`Are you sure you want to unban ${username}?`)) return;

  try {
    const res = await fetch(API_URL + '/api/admin/unban', {
      method: 'POST',
      headers: { 
        'Content-Type': 'application/json',
        'Authorization': `Bearer ${authToken}`
      },
      body: JSON.stringify({ username })
    });

    if (res.status === 401) {
      logout();
      return;
    }

    const data = await res.json();
    
    if (data.success) {
      showResult(`Unbanned ${username}`);
      fetchStats();
    } else {
      showResult(data.error || 'Failed to unban user', true);
    }
  } catch (err) {
    showResult('Request failed', true);
  }
}<|MERGE_RESOLUTION|>--- conflicted
+++ resolved
@@ -166,8 +166,6 @@
       `).join('');
     }
 
-<<<<<<< HEAD
-=======
     // Render banned users
     const bannedList = document.getElementById('banned-list');
     if (!data.bannedUsers || data.bannedUsers.length === 0) {
@@ -191,7 +189,6 @@
     }
 
     // Render messages
->>>>>>> 47e1b838
     const msgList = document.getElementById('message-list');
     if (data.messages.length === 0) {
       msgList.innerHTML = '<div class="loading">No messages yet</div>';
@@ -213,7 +210,6 @@
   return div.innerHTML;
 }
 
-<<<<<<< HEAD
 function openKickModal(username) {
   currentKickUsername = username;
   selectedDuration = 0;
@@ -262,7 +258,6 @@
   
   closeKickModal();
   await kickUser(currentKickUsername, banDuration);
-=======
 function kickUserPrompt(username) {
   // Mostrar modal visual, no prompt nativo
   document.getElementById('kick-modal').classList.remove('hidden');
@@ -294,7 +289,6 @@
   window._kickTarget = null;
   document.getElementById('kick-custom-seconds').value = '';
 }
->>>>>>> 47e1b838
 }
 
 async function kickUser(username, seconds = 0) {
