--- conflicted
+++ resolved
@@ -4,12 +4,8 @@
   <meta charset="UTF-8">
   <meta name="viewport" content="width=device-width, initial-scale=1.0">
   <title>Chat Admin Panel</title>
-<<<<<<< HEAD
   <link rel="stylesheet" href="style.css">
   <link rel="stylesheet" href="https://cdnjs.cloudflare.com/ajax/libs/font-awesome/6.4.0/css/all.min.css">
-=======
-  <link rel="stylesheet" href="./style.css?v=2">
->>>>>>> 47e1b838
 </head>
 <body>
   <!-- Login Screen -->
@@ -187,10 +183,7 @@
     </div>
   </div>
 
-<<<<<<< HEAD
   <script src="script.js?v=3"></script>
-=======
   <script src="./script.js?v=2"></script>
->>>>>>> 47e1b838
 </body>
 </html>